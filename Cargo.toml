[package]
name = "sightglass"
version = "0.1.0"
authors = ["Frank Denis <fdenis@fastly.com>"]
edition = "2018"
description = "A benchmark suite and tool to compare different implementations of the same primitives"
keywords = ["benchmark", "benchmarking", "performance"]
homepage = "https://github.com/fastly/sightglass"
repository = "https://github.com/fastly/sightglass"
license = "Apache-2.0 WITH LLVM-exception OR MIT"

[dependencies]
bencher = "0.1"
cfg-if = "*"
clap = "2"
failure = "0.1"
goblin = "0.0"
libc = "0.2"
libloading = "0.5"
<<<<<<< HEAD
perfcnt = "0.6"
precision = "0.1.10"
=======
precision = "0.1.11"
>>>>>>> 0fcfad12
printtable = "0.1"
serde = "1"
serde_derive = "1"
serde_json = "1"
toml = "0.5"
xfailure = "0.1"

[target.'cfg(any(target_os="windows",target_os="macos",target_os="linux"))'.dependencies]
core_affinity="0.5.9"

[target.'cfg(not(any(target_os="windows",target_os="macos",target_os="linux")))'.dependencies]
hwloc = "0.5"<|MERGE_RESOLUTION|>--- conflicted
+++ resolved
@@ -17,12 +17,8 @@
 goblin = "0.0"
 libc = "0.2"
 libloading = "0.5"
-<<<<<<< HEAD
 perfcnt = "0.6"
-precision = "0.1.10"
-=======
 precision = "0.1.11"
->>>>>>> 0fcfad12
 printtable = "0.1"
 serde = "1"
 serde_derive = "1"
